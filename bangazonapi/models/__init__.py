--- conflicted
+++ resolved
@@ -7,8 +7,5 @@
 from .recommendation import Recommendation
 from .favorite import Favorite
 from .productrating import ProductRating
-<<<<<<< HEAD
 from .productlike import Productlike
-=======
-from .store import Store
->>>>>>> 01f7d775
+from .store import Store