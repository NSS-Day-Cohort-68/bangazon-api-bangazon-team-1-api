"""View module for handling requests about products"""

from rest_framework.decorators import action
from bangazonapi.models.productlike import Productlike
from bangazonapi.models.recommendation import Recommendation
import base64
from django.core.files.base import ContentFile
from django.core.exceptions import ValidationError
from django.http import HttpResponseServerError
from django.db import IntegrityError
from django.shortcuts import render
from rest_framework.viewsets import ViewSet
from rest_framework.response import Response
from rest_framework import serializers
from rest_framework import status
from bangazonapi.models import (
    Product,
    Customer,
    ProductCategory,
    ProductRating,
    Recommendation,
)
from rest_framework.permissions import IsAuthenticatedOrReadOnly
from rest_framework.parsers import MultiPartParser, FormParser


class RatingSerializer(serializers.ModelSerializer):
    class Meta:
        model = ProductRating
        fields = ("id", "customer", "product", "rating", "review")


class ProductSerializer(serializers.ModelSerializer):
    """JSON serializer for products"""

    ratings = RatingSerializer(many=True, read_only=True)

    class Meta:
        model = Product
        fields = (
            "id",
            "name",
            "price",
            "number_sold",
            "description",
            "quantity",
            "created_date",
            "location",
            "image_path",
            "average_rating",
            "ratings",
        )
        depth = 1


class RecommendationSerializer(serializers.ModelSerializer):
    class Meta:
        model = Recommendation
        fields = ("id", "customer", "product", "recommender")


class Products(ViewSet):
    """Request handlers for Products in the Bangazon Platform"""

    permission_classes = (IsAuthenticatedOrReadOnly,)

    def create(self, request):
        """
        @api {POST} /products POST new product
        @apiName CreateProduct
        @apiGroup Product

        @apiHeader {String} Authorization Auth token
        @apiHeaderExample {String} Authorization
            Token 9ba45f09651c5b0c404f37a2d2572c026c146611

        @apiParam {String} name Short form name of product
        @apiParam {Number} price Cost of product
        @apiParam {String} description Long form description of product
        @apiParam {Number} quantity Number of items to sell
        @apiParam {String} location City where product is located
        @apiParam {Number} category_id Category of product
        @apiParamExample {json} Input
            {
                "name": "Kite",
                "price": 14.99,
                "description": "It flies high",
                "quantity": 60,
                "location": "Pittsburgh",
                "category_id": 4
            }

        @apiSuccess (200) {Object} product Created product
        @apiSuccess (200) {id} product.id Product Id
        @apiSuccess (200) {String} product.name Short form name of product
        @apiSuccess (200) {String} product.description Long form description of product
        @apiSuccess (200) {Number} product.price Cost of product
        @apiSuccess (200) {Number} product.quantity Number of items to sell
        @apiSuccess (200) {Date} product.created_date City where product is located
        @apiSuccess (200) {String} product.location City where product is located
        @apiSuccess (200) {String} product.image_path Path to product image
        @apiSuccess (200) {Number} product.average_rating Average customer rating of product
        @apiSuccess (200) {Number} product.number_sold How many items have been purchased
        @apiSuccess (200) {Object} product.category Category of product
        @apiSuccessExample {json} Success
            {
                "id": 101,
                "url": "http://localhost:8000/products/101",
                "name": "Kite",
                "price": 14.99,
                "number_sold": 0,
                "description": "It flies high",
                "quantity": 60,
                "created_date": "2019-10-23",
                "location": "Pittsburgh",
                "image_path": null,
                "average_rating": 0,
                "category": {
                    "url": "http://localhost:8000/productcategories/6",
                    "name": "Games/Toys"
                }
            }
        """
        new_product = Product()
        new_product.name = request.data["name"]
        new_product.price = request.data["price"]
        new_product.description = request.data["description"]
        new_product.quantity = request.data["quantity"]
        new_product.location = request.data["location"]

        customer = Customer.objects.get(user=request.auth.user)
        new_product.customer = customer

        product_category = ProductCategory.objects.get(pk=request.data["category_id"])
        new_product.category = product_category

        if "image_path" in request.data:
            format, imgstr = request.data["image_path"].split(";base64,")
            ext = format.split("/")[-1]
            data = ContentFile(
                base64.b64decode(imgstr),
                name=f'{new_product.id}-{request.data["name"]}.{ext}',
            )

            new_product.image_path = data
        try:
            new_product.full_clean()
        except ValidationError as e:
            return Response({"error": e.messages}, status=status.HTTP_400_BAD_REQUEST)

        new_product.save()

        serializer = ProductSerializer(new_product, context={"request": request})

        return Response(serializer.data, status=status.HTTP_201_CREATED)

    def retrieve(self, request, pk=None):
        """
        @api {GET} /products/:id GET product
        @apiName GetProduct
        @apiGroup Product

        @apiParam {id} id Product Id

        @apiSuccess (200) {Object} product Created product
        @apiSuccess (200) {id} product.id Product Id
        @apiSuccess (200) {String} product.name Short form name of product
        @apiSuccess (200) {String} product.description Long form description of product
        @apiSuccess (200) {Number} product.price Cost of product
        @apiSuccess (200) {Number} product.quantity Number of items to sell
        @apiSuccess (200) {Date} product.created_date City where product is located
        @apiSuccess (200) {String} product.location City where product is located
        @apiSuccess (200) {String} product.image_path Path to product image
        @apiSuccess (200) {Number} product.average_rating Average customer rating of product
        @apiSuccess (200) {Number} product.number_sold How many items have been purchased
        @apiSuccess (200) {Object} product.category Category of product
        @apiSuccessExample {json} Success
            {
                "id": 101,
                "url": "http://localhost:8000/products/101",
                "name": "Kite",
                "price": 14.99,
                "number_sold": 0,
                "description": "It flies high",
                "quantity": 60,
                "created_date": "2019-10-23",
                "location": "Pittsburgh",
                "image_path": null,
                "average_rating": 0,
                "category": {
                    "url": "http://localhost:8000/productcategories/6",
                    "name": "Games/Toys"
                }
            }
        """
        try:
            product = Product.objects.get(pk=pk)
            serializer = ProductSerializer(product, context={"request": request})
            return Response(serializer.data)
        except Exception as ex:
            return HttpResponseServerError(ex)

    def update(self, request, pk=None):
        """
        @api {PUT} /products/:id PUT changes to product
        @apiName UpdateProduct
        @apiGroup Product

        @apiHeader {String} Authorization Auth token
        @apiHeaderExample {String} Authorization
            Token 9ba45f09651c5b0c404f37a2d2572c026c146611

        @apiParam {id} id Product Id to update
        @apiSuccessExample {json} Success
            HTTP/1.1 204 No Content
        """
        product = Product.objects.get(pk=pk)
        product.name = request.data["name"]
        product.price = request.data["price"]
        product.description = request.data["description"]
        product.quantity = request.data["quantity"]
        product.created_date = request.data["created_date"]
        product.location = request.data["location"]

        customer = Customer.objects.get(user=request.auth.user)
        product.customer = customer

        product_category = ProductCategory.objects.get(pk=request.data["category_id"])
        product.category = product_category
        product.save()

        return Response({}, status=status.HTTP_204_NO_CONTENT)

    def destroy(self, request, pk=None):
        """
        @api {DELETE} /products/:id DELETE product
        @apiName DeleteProduct
        @apiGroup Product

        @apiHeader {String} Authorization Auth token
        @apiHeaderExample {String} Authorization
            Token 9ba45f09651c5b0c404f37a2d2572c026c146611

        @apiParam {id} id Product Id to delete
        @apiSuccessExample {json} Success
            HTTP/1.1 204 No Content
        """
        try:
            product = Product.objects.get(pk=pk)
            product.delete()

            return Response({}, status=status.HTTP_204_NO_CONTENT)

        except Product.DoesNotExist as ex:
            return Response({"message": ex.args[0]}, status=status.HTTP_404_NOT_FOUND)

        except Exception as ex:
            return Response(
                {"message": ex.args[0]}, status=status.HTTP_500_INTERNAL_SERVER_ERROR
            )

    def list(self, request):
        """
        @api {GET} /products GET all products
        @apiName ListProducts
        @apiGroup Product

        @apiSuccess (200) {Object[]} products Array of products
        @apiSuccessExample {json} Success
            [
                {
                    "id": 101,
                    "url": "http://localhost:8000/products/101",
                    "name": "Kite",
                    "price": 14.99,
                    "number_sold": 0,
                    "description": "It flies high",
                    "quantity": 60,
                    "created_date": "2019-10-23",
                    "location": "Pittsburgh",
                    "image_path": null,
                    "average_rating": 0,
                    "category": {
                        "url": "http://localhost:8000/productcategories/6",
                        "name": "Games/Toys"
                    }
                }
            ]
        """
        products = Product.objects.all()

        # Support filtering by category and/or quantity
        category = self.request.query_params.get("category", None)
        quantity = self.request.query_params.get("quantity", None)
        order = self.request.query_params.get("order_by", None)
        direction = self.request.query_params.get("direction", None)
        number_sold = self.request.query_params.get("number_sold", None)
        min_price = self.request.query_params.get("min_price", None)
        location = self.request.query_params.get("location", None)

        if location is not None:
            products = products.filter(location__contains=location)

        if order is not None:
            order_filter = order

            if direction is not None:
                if direction == "desc":
                    order_filter = f"-{order}"

            products = products.order_by(order_filter)

        if category is not None:
            products = products.filter(category__id=category)

        if quantity is not None:
            products = products.order_by("-created_date")[: int(quantity)]

        if number_sold is not None:

            def sold_filter(product):
                if product.number_sold >= int(number_sold):
                    return True
                return False

            products = filter(sold_filter, products)

        if min_price is not None:
            products = products.filter(price__gte=min_price)

        serializer = ProductSerializer(
            products, many=True, context={"request": request}
        )
        return Response(serializer.data)

    @action(methods=["post"], detail=True)
    def recommend(self, request, pk=None):
        """Recommend products to other users"""

        if request.method == "POST":
            recipient = request.data.get("recipient")
            username = request.data.get("username")

            try:
                # get customer by id
                if recipient:
                    customer = Customer.objects.get(user__id=recipient)
                # get customer by username
                elif username:
                    customer = Customer.objects.get(user__username=username)
                else:
                    return Response(
                        {
                            "message": 'Either "recipient" or "username" must be provided'
                        },
                        status=status.HTTP_400_BAD_REQUEST,
                    )
            except Customer.DoesNotExist:
                return Response(
                    {"message": "This user doesn't exist"}, status=status.HTTP_404_NOT_FOUND
                )

            recommender = Customer.objects.get(user=request.auth.user)

            if recommender == customer:
                return Response(
                    {"message": "You cannot recommend a product to yourself"},
                    status=status.HTTP_400_BAD_REQUEST,
                )

            product = Product.objects.get(pk=pk)

            rec, created = Recommendation.objects.get_or_create(
                recommender=recommender, customer=customer, product=product
            )

            if not created:
                return Response(
                    {"message": "You have already recommended this product to that user"},
                    status=status.HTTP_400_BAD_REQUEST,
                )

            rec.save()

            return Response(
                RecommendationSerializer(rec).data, status=status.HTTP_201_CREATED
            )

        return Response(None, status=status.HTTP_405_METHOD_NOT_ALLOWED)

    @action(methods=["post"], detail=True)
    def rate_product(self, request, pk=None):
        """Rate a product"""
        product = Product.objects.get(pk=pk)
        customer = Customer.objects.get(user=request.auth.user)
        rating = request.data.get("rating")
        if not rating:
            rating = request.data.get("score")
        review = request.data.get("review", "")

        # check if customer has already rated this product
        existing_rating = ProductRating.objects.filter(
            product=product, customer=customer
        ).first()

        try:
            if (rating is not None) and ((rating < 1) or (rating > 5)):
                raise IntegrityError("Rating must be within range 1-5")

            if existing_rating:
                # update existing rating
                existing_rating.rating = rating
                existing_rating.review = review
                existing_rating.save()
                serializer = RatingSerializer(existing_rating)
            else:
                # create new rating
                new_rating = ProductRating.objects.create(
                    product=product, customer=customer, rating=rating, review=review
                )
                serializer = RatingSerializer(new_rating)
        except IntegrityError as ex:
            return Response({"message": ex.args[0]}, status=status.HTTP_400_BAD_REQUEST)

        return Response(serializer.data, status=status.HTTP_201_CREATED)

    @action(detail=False, methods=["get"])
    def liked(self, request):
        """
        GET operation to retrieve all products liked by the current user.
        """
        try:
            # Retrieve all products liked by the current user
            liked_products = Productlike.objects.filter(user=request.user)
            # Serialize the liked products
            serializer = ProductSerializer(
                [product_like.product for product_like in liked_products], many=True
            )
            return Response(serializer.data)
        except Exception as e:
            return Response(
                {"message": str(e)}, status=status.HTTP_500_INTERNAL_SERVER_ERROR
            )


def expensive_products(request):
    products = Product.objects.filter(price__gte=1000)
    product_data = [
        {
            "id": product.id,
            "name": product.name,
            "price": product.price,
        }
        for product in products
    ]

    context = {"products": product_data}
<<<<<<< HEAD
    return render(request, "expensiveproducts.html", context)
=======
    return render(request, "expensiveproducts.html", context)

def inexpensive_products(request):
    inexpensive_products = Product.objects.filter(price__lte=999)
    product_data = [{
        "id": product.id,
        "name": product.name,
        "price": product.price,
    } for product in inexpensive_products]
        
    context = {"products": product_data}
    return render(request, "inexpensiveproducts.html", context)
>>>>>>> e88cfd3a
<|MERGE_RESOLUTION|>--- conflicted
+++ resolved
@@ -455,9 +455,6 @@
     ]
 
     context = {"products": product_data}
-<<<<<<< HEAD
-    return render(request, "expensiveproducts.html", context)
-=======
     return render(request, "expensiveproducts.html", context)
 
 def inexpensive_products(request):
@@ -470,4 +467,3 @@
         
     context = {"products": product_data}
     return render(request, "inexpensiveproducts.html", context)
->>>>>>> e88cfd3a
