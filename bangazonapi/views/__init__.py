from .register import register_user
from .register import login_user
from .order import Orders, order_report
from .paymenttype import Payments
from .product import Products
from .cart import Cart
from .profile import Profile
from .productcategory import ProductCategories
from .lineitem import LineItems
from .customer import Customers
from .user import Users
<<<<<<< HEAD
from .productlike import ProductLikes
=======
from .product import expensive_products
from .store import Stores
>>>>>>> 01f7d775
<|MERGE_RESOLUTION|>--- conflicted
+++ resolved
@@ -9,9 +9,6 @@
 from .lineitem import LineItems
 from .customer import Customers
 from .user import Users
-<<<<<<< HEAD
-from .productlike import ProductLikes
-=======
 from .product import expensive_products
 from .store import Stores
->>>>>>> 01f7d775
+from .productlike import ProductLikes
