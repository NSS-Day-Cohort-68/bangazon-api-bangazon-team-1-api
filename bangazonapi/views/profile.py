"""View module for handling requests about customer profiles"""

import datetime
from django.http import HttpResponseServerError
from django.contrib.auth.models import User
from rest_framework import serializers, status
from rest_framework.decorators import action
from rest_framework.permissions import IsAuthenticatedOrReadOnly
from rest_framework.response import Response
from rest_framework.viewsets import ViewSet
from bangazonapi.models import Order, Customer, Product
from bangazonapi.models import OrderProduct, Favorite
from bangazonapi.models import Recommendation
from .product import ProductSerializer
from .order import OrderSerializer


class Profile(ViewSet):
    """Request handlers for user profile info in the Bangazon Platform"""

    permission_classes = (IsAuthenticatedOrReadOnly,)

    def list(self, request):
        """
        @api {GET} /profile GET user profile info
        @apiName GetProfile
        @apiGroup UserProfile

        @apiHeader {String} Authorization Auth token
        @apiHeaderExample {String} Authorization
            Token 9ba45f09651c5b0c404f37a2d2572c026c146611

        @apiSuccess (200) {Number} id Profile id
        @apiSuccess (200) {String} url URI of customer profile
        @apiSuccess (200) {Object} user Related user object
        @apiSuccess (200) {String} user.first_name Customer first name
        @apiSuccess (200) {String} user.last_name Customer last name
        @apiSuccess (200) {String} user.email Customer email
        @apiSuccess (200) {String} phone_number Customer phone number
        @apiSuccess (200) {String} address Customer address
        @apiSuccess (200) {Object[]} payment_types Array of user's payment types
        @apiSuccess (200) {Object[]} recommends Array of recommendations made by the user

        @apiSuccessExample {json} Success
            HTTP/1.1 200 OK
            {
                "id": 7,
                "url": "http://localhost:8000/customers/7",
                "user": {
                    "first_name": "Brenda",
                    "last_name": "Long",
                    "email": "brenda@brendalong.com"
                },
                "phone_number": "555-1212",
                "address": "100 Indefatiguable Way",
                "payment_types": [
                    {
                        "url": "http://localhost:8000/paymenttypes/3",
                        "deleted": null,
                        "merchant_name": "Visa",
                        "account_number": "fj0398fjw0g89434",
                        "expiration_date": "2020-03-01",
                        "create_date": "2019-03-11",
                        "customer": "http://localhost:8000/customers/7"
                    }
                ],
                "recommends": [
                    {
                        "product": {
                            "id": 32,
                            "name": "DB9"
                        },
                        "customer": {
                            "id": 5,
                            "user": {
                                "first_name": "Joe",
                                "last_name": "Shepherd",
                                "email": "joe@joeshepherd.com"
                            }
                        }
                    }
                ]
            }
        """
        try:
            current_user = Customer.objects.get(user=request.auth.user)
            current_user.recommends = Recommendation.objects.filter(
                recommender=current_user
            )

            serializer = ProfileSerializer(
                current_user, many=False, context={"request": request}
            )

            return Response(serializer.data)
        except Exception as ex:
            return HttpResponseServerError(ex)

    @action(methods=["get", "post", "delete"], detail=False)
    def cart(self, request):
        """Shopping cart manipulation"""

        current_user = Customer.objects.get(user=request.auth.user)

        if request.method == "DELETE":
            """
            @api {DELETE} /profile/cart DELETE all line items in cart
            @apiName DeleteCart
            @apiGroup UserProfile

            @apiHeader {String} Authorization Auth token
            @apiHeaderExample {String} Authorization
                Token 9ba45f09651c5b0c404f37a2d2572c026c146611

            @apiSuccessExample {json} Success
                HTTP/1.1 204 No Content
            @apiError (404) {String} message  Not found message.
            """
            try:
                open_order = Order.objects.get(customer=current_user, payment_type=None)
                line_items = OrderProduct.objects.filter(order=open_order)
                line_items.delete()
                open_order.delete()
            except Order.DoesNotExist as ex:
                return Response(
                    {"message": ex.args[0]}, status=status.HTTP_404_NOT_FOUND
                )

            return Response({}, status=status.HTTP_204_NO_CONTENT)

        if request.method == "GET":
            """
            @api {GET} /profile/cart GET line items in cart
            @apiName GetCart
            @apiGroup UserProfile

            @apiHeader {String} Authorization Auth token
            @apiHeaderExample {String} Authorization
                Token 9ba45f09651c5b0c404f37a2d2572c026c146611

            @apiSuccess (200) {Number} id Order cart
            @apiSuccess (200) {String} url URL of order
            @apiSuccess (200) {String} created_date Date created
            @apiSuccess (200) {Object} payment_type Payment Id used to complete order
            @apiSuccess (200) {String} customer URI for customer
            @apiSuccess (200) {Number} size Number of items in cart
            @apiSuccess (200) {Object[]} line_items Line items in cart
            @apiSuccess (200) {Number} line_items.id Line item id
            @apiSuccess (200) {Object} line_items.product Product in cart
            @apiSuccessExample {json} Success
                {
                    "id": 2,
                    "url": "http://localhost:8000/orders/2",
                    "created_date": "2019-04-12",
                    "payment_type": null,
                    "customer": "http://localhost:8000/customers/7",
                    "line_items": [
                        {
                            "id": 4,
                            "product": {
                                "id": 52,
                                "url": "http://localhost:8000/products/52",
                                "name": "900",
                                "price": 1296.98,
                                "number_sold": 0,
                                "description": "1987 Saab",
                                "quantity": 2,
                                "created_date": "2019-03-19",
                                "location": "Vratsa",
                                "image_path": null,
                                "average_rating": 0,
                                "category": {
                                    "url": "http://localhost:8000/productcategories/2",
                                    "name": "Auto"
                                }
                            }
                        }
                    ],
                    "size": 1
                }
            @apiError (404) {String} message  Not found message
            """
            try:
                open_order = Order.objects.get(customer=current_user, payment_type=None)
                line_items = OrderProduct.objects.filter(order=open_order)
                line_items = LineItemSerializer(
                    line_items, many=True, context={"request": request}
                )

                cart = {}
<<<<<<< HEAD
                cart["order"] = OrderSerializer(open_order, many=False, context={
                                                'request': request}).data
                
=======
                cart["order"] = OrderSerializer(
                    open_order, many=False, context={"request": request}
                ).data
                cart["order"]["line_items"] = line_items.data
>>>>>>> 1449c301
                cart["order"]["size"] = len(line_items.data)

            except Order.DoesNotExist as ex:
                return Response(
                    {"message": ex.args[0]}, status=status.HTTP_404_NOT_FOUND
                )

            return Response(cart["order"])

        if request.method == "POST":
            """
            @api {POST} /profile/cart POST new product to cart
            @apiName AddToCart
            @apiGroup UserProfile

            @apiHeader {String} Authorization Auth token
            @apiHeaderExample {String} Authorization
                Token 9ba45f09651c5b0c404f37a2d2572c026c146611

            @apiSuccess (200) {Object} line_item Line items in cart
            @apiSuccess (200) {Number} line_item.id Line item id
            @apiSuccess (200) {Object} line_item.product Product in cart
            @apiSuccess (200) {Object} line_item.order Open order for cart
            @apiSuccessExample {json} Success
                {
                    "id": 14,
                    "product": {
                        "url": "http://localhost:8000/products/52",
                        "deleted": null,
                        "name": "900",
                        "price": 1296.98,
                        "description": "1987 Saab",
                        "quantity": 2,
                        "created_date": "2019-03-19",
                        "location": "Vratsa",
                        "image_path": null,
                        "customer": "http://localhost:8000/customers/7",
                        "category": "http://localhost:8000/productcategories/2"
                    },
                    "order": {
                        "url": "http://localhost:8000/orders/2",
                        "created_date": "2019-04-12",
                        "customer": "http://localhost:8000/customers/7",
                        "payment_type": null
                    }
                }

            @apiError (404) {String} message  Not found message
            """

            try:
                open_order = Order.objects.get(customer=current_user)
                print(open_order)
            except Order.DoesNotExist as ex:
                open_order = Order()
                open_order.created_date = datetime.datetime.now()
                open_order.customer = current_user
                open_order.save()

            line_item = OrderProduct()
            line_item.product = Product.objects.get(pk=request.data["product_id"])
            line_item.order = open_order
            line_item.save()

            line_item_json = LineItemSerializer(
                line_item, many=False, context={"request": request}
            )

            return Response(line_item_json.data)

        return Response({}, status=status.HTTP_405_METHOD_NOT_ALLOWED)

    @action(methods=["get"], detail=False)
    def favoritesellers(self, request):
        """
        @api {GET} /profile/favoritesellers GET favorite sellers
        @apiName GetFavoriteSellers
        @apiGroup UserProfile

        @apiHeader {String} Authorization Auth token
        @apiHeaderExample {String} Authorization
            Token 9ba45f09651c5b0c404f37a2d2572c026c146611

        @apiSuccess (200) {id} id Favorite id
        @apiSuccess (200) {Object} seller Favorited seller
        @apiSuccess (200) {String} seller.url Seller URI
        @apiSuccess (200) {String} seller.phone_number Seller phone number
        @apiSuccess (200) {String} seller.address Seller address
        @apiSuccess (200) {String} seller.user Seller user profile URI
        @apiSuccessExample {json} Success
            [
                {
                    "id": 1,
                    "seller": {
                        "url": "http://localhost:8000/customers/5",
                        "phone_number": "555-1212",
                        "address": "100 Endless Way",
                        "user": "http://localhost:8000/users/6"
                    }
                },
                {
                    "id": 2,
                    "seller": {
                        "url": "http://localhost:8000/customers/6",
                        "phone_number": "555-1212",
                        "address": "100 Dauntless Way",
                        "user": "http://localhost:8000/users/7"
                    }
                },
                {
                    "id": 3,
                    "seller": {
                        "url": "http://localhost:8000/customers/7",
                        "phone_number": "555-1212",
                        "address": "100 Indefatiguable Way",
                        "user": "http://localhost:8000/users/8"
                    }
                }
            ]
        """
        customer = Customer.objects.get(user=request.auth.user)
        favorites = Favorite.objects.filter(customer=customer)

        serializer = FavoriteSerializer(
            favorites, many=True, context={"request": request}
        )
        return Response(serializer.data)


class LineItemSerializer(serializers.HyperlinkedModelSerializer):
    """JSON serializer for products

    Arguments:
        serializers
    """

    product = ProductSerializer(many=False)

    class Meta:
        model = OrderProduct
        fields = ("id", "product")
        depth = 1


class UserSerializer(serializers.HyperlinkedModelSerializer):
    """JSON serializer for customer profile

    Arguments:
        serializers
    """

    class Meta:
        model = User
        fields = ("first_name", "last_name", "email")
        depth = 1


class CustomerSerializer(serializers.ModelSerializer):
    """JSON serializer for recommendation customers"""

    user = UserSerializer()

    class Meta:
        model = Customer
        fields = (
            "id",
            "user",
        )


class ProfileProductSerializer(serializers.ModelSerializer):
    """JSON serializer for products"""

    class Meta:
        model = Product
        fields = (
            "id",
            "name",
        )


class RecommenderSerializer(serializers.ModelSerializer):
    """JSON serializer for recommendations"""

    customer = CustomerSerializer()
    product = ProfileProductSerializer()

    class Meta:
        model = Recommendation
        fields = (
            "product",
            "customer",
        )


class ProfileSerializer(serializers.ModelSerializer):
    """JSON serializer for customer profile

    Arguments:
        serializers
    """

    user = UserSerializer(many=False)
    recommends = RecommenderSerializer(many=True)

    class Meta:
        model = Customer
        fields = (
            "id",
            "url",
            "user",
            "phone_number",
            "address",
            "payment_types",
            "recommends",
        )
        depth = 1


class FavoriteUserSerializer(serializers.HyperlinkedModelSerializer):
    """JSON serializer for favorite sellers user

    Arguments:
        serializers
    """

    class Meta:
        model = User
        fields = ("first_name", "last_name", "username")
        depth = 1


class FavoriteSellerSerializer(serializers.HyperlinkedModelSerializer):
    """JSON serializer for favorite sellers

    Arguments:
        serializers
    """

    user = FavoriteUserSerializer(many=False)

    class Meta:
        model = Customer
        fields = (
            "id",
            "url",
            "user",
        )
        depth = 1


class FavoriteSerializer(serializers.HyperlinkedModelSerializer):
    """JSON serializer for favorites

    Arguments:
        serializers
    """

    seller = FavoriteSellerSerializer(many=False)

    class Meta:
        model = Favorite
        fields = ("id", "seller")
        depth = 2<|MERGE_RESOLUTION|>--- conflicted
+++ resolved
@@ -188,16 +188,9 @@
                 )
 
                 cart = {}
-<<<<<<< HEAD
                 cart["order"] = OrderSerializer(open_order, many=False, context={
                                                 'request': request}).data
-                
-=======
-                cart["order"] = OrderSerializer(
-                    open_order, many=False, context={"request": request}
-                ).data
                 cart["order"]["line_items"] = line_items.data
->>>>>>> 1449c301
                 cart["order"]["size"] = len(line_items.data)
 
             except Order.DoesNotExist as ex:
