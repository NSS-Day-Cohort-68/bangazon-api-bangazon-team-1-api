--- conflicted
+++ resolved
@@ -13,14 +13,11 @@
 from bangazonapi.models import Recommendation
 from .product import ProfileProductSerializer
 from .order import OrderSerializer
-<<<<<<< HEAD
-
-User = get_user_model()
-
-=======
 from django.shortcuts import render
 from django.http import JsonResponse
->>>>>>> 0e46090f
+
+User = get_user_model()
+
 
 class Profile(ViewSet):
     """Request handlers for user profile info in the Bangazon Platform"""
@@ -403,8 +400,9 @@
             }
             return render(request, "favoritesellers.html", context)
         except Customer.DoesNotExist:
-            return JsonResponse({"error": "Customer does not exist"}, status=status.HTTP_404_NOT_FOUND)
-        
+            return JsonResponse(
+                {"error": "Customer does not exist"}, status=status.HTTP_404_NOT_FOUND
+            )
 
 
 class LineItemSerializer(serializers.HyperlinkedModelSerializer):
