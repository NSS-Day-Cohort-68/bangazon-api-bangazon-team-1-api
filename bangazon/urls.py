from django.conf import settings
from django.urls import include, path
from django.conf.urls.static import static
from rest_framework import routers
from rest_framework.authtoken.views import obtain_auth_token
from bangazonapi.models import *
from bangazonapi.views import *

# pylint: disable=invalid-name
router = routers.DefaultRouter(trailing_slash=False)
router.register(r'products', Products, 'product')
router.register(r'productcategories', ProductCategories, 'productcategory')
router.register(r'lineitems', LineItems, 'orderproduct')
router.register(r'customers', Customers, 'customer')
router.register(r'users', Users, 'user')
router.register(r'orders', Orders, 'order')
router.register(r'cart', Cart, 'cart')
router.register(r'paymenttypes', Payments, 'payment')
router.register(r'profile', Profile, 'profile')
<<<<<<< HEAD
=======
router.register(r'products/liked',ProductLikes, 'productlike')
>>>>>>> 5654f5be
router.register(r"stores", Stores, "store")
router.register(r'products/liked',ProductLikes, 'productlike')


# Wire up our API using automatic URL routing.
# Additionally, we include login URLs for the browsable API.
urlpatterns = [
    path('', include(router.urls)),
    path('register', register_user),
    path('login', login_user),
    path('api-token-auth', obtain_auth_token),
    path('api-auth', include('rest_framework.urls', namespace='rest_framework')),
    path('products/<int:product_id>/like', ProductLikes.as_view({'post': 'create', 'delete': 'destroy'})),
    path("reports/orders", order_report, name="order_report"),
    path(
        "products/<int:pk>/rate-product",
        Products.as_view({"post": "rate_product"}),
        name="product-rate",
    ),
    path("reports/expensiveproducts", expensive_products, name="expensive_products"),
    path('products/<int:product_id>/like', ProductLikes.as_view({'post': 'create', 'delete': 'destroy'})),

] + static(settings.MEDIA_URL, document_root=settings.MEDIA_ROOT)<|MERGE_RESOLUTION|>--- conflicted
+++ resolved
@@ -17,13 +17,8 @@
 router.register(r'cart', Cart, 'cart')
 router.register(r'paymenttypes', Payments, 'payment')
 router.register(r'profile', Profile, 'profile')
-<<<<<<< HEAD
-=======
-router.register(r'products/liked',ProductLikes, 'productlike')
->>>>>>> 5654f5be
 router.register(r"stores", Stores, "store")
 router.register(r'products/liked',ProductLikes, 'productlike')
-
 
 # Wire up our API using automatic URL routing.
 # Additionally, we include login URLs for the browsable API.
@@ -41,6 +36,4 @@
         name="product-rate",
     ),
     path("reports/expensiveproducts", expensive_products, name="expensive_products"),
-    path('products/<int:product_id>/like', ProductLikes.as_view({'post': 'create', 'delete': 'destroy'})),
-
 ] + static(settings.MEDIA_URL, document_root=settings.MEDIA_ROOT)