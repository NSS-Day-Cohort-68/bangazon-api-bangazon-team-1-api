from django.conf import settings
from django.urls import include, path
from django.conf.urls.static import static
from rest_framework import routers
from rest_framework.authtoken.views import obtain_auth_token
from bangazonapi.models import *
from bangazonapi.views import *

<<<<<<< HEAD
# pylint: disable=invalid-name
router = routers.DefaultRouter(trailing_slash=False)
router.register(r'products', Products, 'product')
router.register(r'productcategories', ProductCategories, 'productcategory')
router.register(r'lineitems', LineItems, 'orderproduct')
router.register(r'customers', Customers, 'customer')
router.register(r'users', Users, 'user')
router.register(r'orders', Orders, 'order')
router.register(r'cart', Cart, 'cart')
router.register(r'paymenttypes', Payments, 'payment')
router.register(r'profile', Profile, 'profile')
router.register(r'products/liked',ProductLikes, 'productlike')
=======

router = routers.DefaultRouter(trailing_slash=False)
router.register(r"products", Products, "product")
router.register(r"productcategories", ProductCategories, "productcategory")
router.register(r"lineitems", LineItems, "orderproduct")
router.register(r"customers", Customers, "customer")
router.register(r"users", Users, "user")
router.register(r"orders", Orders, "order")
router.register(r"cart", Cart, "cart")
router.register(r"paymenttypes", Payments, "payment")
router.register(r"profile", Profile, "profile")
router.register(r"stores", Stores, "store")
>>>>>>> 01f7d775

# Wire up our API using automatic URL routing.
# Additionally, we include login URLs for the browsable API.
urlpatterns = [
<<<<<<< HEAD
    path('', include(router.urls)),
    path('register', register_user),
    path('login', login_user),
    path('api-token-auth', obtain_auth_token),
    path('api-auth', include('rest_framework.urls', namespace='rest_framework')),
    path('products/<int:product_id>/like', ProductLikes.as_view({'post': 'create', 'delete': 'destroy'})),


=======
    path("", include(router.urls)),
    path("register", register_user),
    path("login", login_user),
    path("api-token-auth", obtain_auth_token),
    path("api-auth", include("rest_framework.urls", namespace="rest_framework")),
    path("reports/orders", order_report, name="order_report"),
    path(
        "products/<int:pk>/rate-product",
        Products.as_view({"post": "rate_product"}),
        name="product-rate",
    ),
    path("reports/expensiveproducts", expensive_products, name="expensive_products"),
>>>>>>> 01f7d775
] + static(settings.MEDIA_URL, document_root=settings.MEDIA_ROOT)<|MERGE_RESOLUTION|>--- conflicted
+++ resolved
@@ -6,8 +6,7 @@
 from bangazonapi.models import *
 from bangazonapi.views import *
 
-<<<<<<< HEAD
-# pylint: disable=invalid-name
+
 router = routers.DefaultRouter(trailing_slash=False)
 router.register(r'products', Products, 'product')
 router.register(r'productcategories', ProductCategories, 'productcategory')
@@ -18,40 +17,18 @@
 router.register(r'cart', Cart, 'cart')
 router.register(r'paymenttypes', Payments, 'payment')
 router.register(r'profile', Profile, 'profile')
+router.register(r"stores", Stores, "store")
 router.register(r'products/liked',ProductLikes, 'productlike')
-=======
-
-router = routers.DefaultRouter(trailing_slash=False)
-router.register(r"products", Products, "product")
-router.register(r"productcategories", ProductCategories, "productcategory")
-router.register(r"lineitems", LineItems, "orderproduct")
-router.register(r"customers", Customers, "customer")
-router.register(r"users", Users, "user")
-router.register(r"orders", Orders, "order")
-router.register(r"cart", Cart, "cart")
-router.register(r"paymenttypes", Payments, "payment")
-router.register(r"profile", Profile, "profile")
-router.register(r"stores", Stores, "store")
->>>>>>> 01f7d775
 
 # Wire up our API using automatic URL routing.
 # Additionally, we include login URLs for the browsable API.
 urlpatterns = [
-<<<<<<< HEAD
     path('', include(router.urls)),
     path('register', register_user),
     path('login', login_user),
     path('api-token-auth', obtain_auth_token),
     path('api-auth', include('rest_framework.urls', namespace='rest_framework')),
     path('products/<int:product_id>/like', ProductLikes.as_view({'post': 'create', 'delete': 'destroy'})),
-
-
-=======
-    path("", include(router.urls)),
-    path("register", register_user),
-    path("login", login_user),
-    path("api-token-auth", obtain_auth_token),
-    path("api-auth", include("rest_framework.urls", namespace="rest_framework")),
     path("reports/orders", order_report, name="order_report"),
     path(
         "products/<int:pk>/rate-product",
@@ -59,5 +36,4 @@
         name="product-rate",
     ),
     path("reports/expensiveproducts", expensive_products, name="expensive_products"),
->>>>>>> 01f7d775
 ] + static(settings.MEDIA_URL, document_root=settings.MEDIA_ROOT)